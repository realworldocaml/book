--- conflicted
+++ resolved
@@ -29,7 +29,6 @@
 let hex = ['0'-'9' 'a'-'f' 'A'-'F']
 
 (* part 4 *)
-<<<<<<< HEAD
 rule read =
   parse
   | white    { read lexbuf }
@@ -39,7 +38,6 @@
   | "true"   { TRUE }
   | "false"  { FALSE }
   | "null"   { NULL }
-  | id       { ID (Lexing.lexeme lexbuf) }
   | '"'      { read_string (Buffer.create 17) lexbuf }
   | '{'      { LEFT_BRACE }
   | '}'      { RIGHT_BRACE }
@@ -49,25 +47,6 @@
   | ','      { COMMA }
   | _ { raise (SyntaxError ("Unexpected char: " ^ Lexing.lexeme lexbuf)) }
   | eof      { EOF }
-=======
-rule read = parse
-| white    { read lexbuf }
-| newline  { next_line lexbuf; read lexbuf }
-| int      { INT (int_of_string (Lexing.lexeme lexbuf)) }
-| float    { FLOAT (float_of_string (Lexing.lexeme lexbuf)) }
-| "true"   { TRUE }
-| "false"  { FALSE }
-| "null"   { NULL }
-| '"'      { read_string (Buffer.create 17) lexbuf }
-| '{'      { LEFT_BRACE }
-| '}'      { RIGHT_BRACE }
-| '['      { LEFT_BRACK }
-| ']'      { RIGHT_BRACK }
-| ':'      { COLON }
-| ','      { COMMA }
-| _ { raise (SyntaxError ("Unexpected char: " ^ Lexing.lexeme lexbuf)) }
-| eof      { EOF }
->>>>>>> b76a075f
 
 (* part 5 *)
 and read_string buf =
