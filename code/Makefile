dirs= json \
      command-line-parsing guided-tour \
      variables-and-functions \
      lists-and-patterns \
      sexpr \
      maps-and-hash-tables \
      files-modules-and-programs \
      files-modules-and-programs-freq \
      files-modules-and-programs-freq-with-counter \
      files-modules-and-programs-freq-with-sig \
      files-modules-and-programs-freq-with-sig-abstract \
      files-modules-and-programs-freq-with-sig-abstract-fixed \
      files-modules-and-programs-freq-fast \
      files-modules-and-programs-freq-median \
<<<<<<< HEAD
      objects \
      imperative-programming
=======
      files-modules-and-programs-freq-with-sig-mismatch \
      files-modules-and-programs-freq-with-missing-def \
      files-modules-and-programs-freq-with-type-mismatch \
      files-modules-and-programs-freq-cyclic1 \
      files-modules-and-programs-freq-cyclic2 \
      records \
>>>>>>> 97b0b321


# html/md files directory
OBJ=         _build

# All the source files
ml_src=       $(wildcard $(dirs:%=%/*.ml))
mli_src=      $(wildcard $(dirs:%=%/*.mli))
json_src=     $(wildcard $(dirs:%=%/*.json))
atd_src=      $(wildcard $(dirs:%=%/*.atd))
scm_src=      $(wildcard $(dirs:%=%/*.scm))
syn_src=      $(wildcard $(dirs:%=%/*.syntax))
scripts=      $(wildcard $(dirs:%=%/*.sh))
rawscripts=   $(wildcard $(dirs:%=%/*.rawsh))
errscripts=   $(wildcard $(dirs:%=%/*.errsh))
topscripts=   $(wildcard $(dirs:%=%/*.topscript))
rawtscripts=   $(wildcard $(dirs:%=%/*.rawscript))

all_src=      $(ml_src) $(mli_src) $(json_src) $(atd_src) $(scm_src) $(syn_src)
all_scripts=  $(scripts:%.sh=%.out) $(errscripts:%.errsh=%.out) \
	      $(topscripts) $(rawtscripts) $(rawscripts:%.rawsh=%.out)

# The source files all map to %.<part>.html and %.<part>.md
all_src_html= $(all_src:%=$(OBJ)/%.0.html) $(all_scripts:%=$(OBJ)/%.0.html)
all_src_md=   $(all_src:%=$(OBJ)/%.0.md) $(all_scripts:%=$(OBJ)/%.0.md)

# Binaries we run
runtop=      $(realpath ../scripts/_build/run_core_toplevel.byte)
highlight=   $(realpath ../scripts/_build/syntax_highlight_code.native)

.PHONY: all
all: $(all_src_html) $(all_src_md)
	@ :

print-%:
	@echo $($*)

json/run_github_org.out:: json/build_github_org.out
command-line-parsing/run_basic_md5.out:: command-line-parsing/build_basic_md5.out
command-line-parsing/run_basic_and_default_md5.out:: command-line-parsing/build_basic_md5_with_optional_file.out command-line-parsing/build_basic_md5_with_default_file.out
command-line-parsing/run_cal_add_sub_days.out:: command-line-parsing/build_cal_add_sub_days.out
command-line-parsing/md5_completion.out:: command-line-parsing/build_basic_md5_with_flags.out
command-line-parsing/cal_completion.out:: command-line-parsing/build_cal_add_sub_days.out

$(OBJ)/%.mli.0.html $(OBJ)/%.mli.0.md: %.mli
	@mkdir -p $(@D)
	$(highlight) -builddir $(OBJ) -cow $< || (cat $@ && rm -f $@)

$(OBJ)/%.ml.0.html $(OBJ)/%.ml.0.md: %.ml
	@mkdir -p $(@D)
	$(highlight) -builddir $(OBJ) -cow $<  || (cat $@ && rm -f $@)

$(OBJ)/%.json.0.html $(OBJ)/%.json.0.md: %.json
	@mkdir -p $(@D)
	$(highlight) -builddir $(OBJ) -pygments json $< || (cat $@ && rm -f $@)

$(OBJ)/%.syntax.0.html: %.syntax
	@mkdir -p $(@D)
	$(highlight) -builddir $(OBJ) -pygments html $< || (cat $@ && rm -f $@)

$(OBJ)/%.atd.0.html: %.atd
	@mkdir -p $(@D)
	$(highlight) -builddir $(OBJ) -cow $< || (cat $@ && rm -f $@)

$(OBJ)/%.scm.0.html: %.scm
	@mkdir -p $(@D)
	$(highlight) -builddir $(OBJ) -pygments scheme $< || (cat $@ && rm -f $@)

$(OBJ)/%.topscript.0.md $(OBJ)/%.topscript.0.html: %.topscript
	@mkdir -p $(@D)
	cd $(*D) && $(runtop) $(*F).topscript -builddir "../$(@D)"

$(OBJ)/%.rawscript.0.md $(OBJ)/%.rawscript.0.html: %.rawscript
	@mkdir -p $(@D)
	$(highlight) -builddir $(OBJ) -rawscript $<

$(OBJ)/%.out.0.html $(OBJ)/%.out.0.md: %.out
	@mkdir -p $(@D)
	$(highlight) -builddir $(OBJ) -console $<

# The outputs of the shell scripts should be checked in.
%.out.full: %.sh
	./exec_script.sh $< > $@ || (cat $@ && rm -f $@)

%.out: %.out.full
	egrep -v "(^ocamlfind |^\+)" < $< > $@

%.out.full: %.errsh
	! ./exec_script.sh $< > $@ 2>&1 || (cat $@ && rm -f $@)

%.out: %.rawsh
	cp $< $@

clean:
	find . -name \*.out | xargs rm
	rm -rf $(OBJ)

clean-%:
	find $* -name \*.out | xargs rm
	rm -rf $(OBJ)/$*

.PRECIOUS: $(all_src) $(all_scripts)<|MERGE_RESOLUTION|>--- conflicted
+++ resolved
@@ -12,17 +12,14 @@
       files-modules-and-programs-freq-with-sig-abstract-fixed \
       files-modules-and-programs-freq-fast \
       files-modules-and-programs-freq-median \
-<<<<<<< HEAD
-      objects \
-      imperative-programming
-=======
       files-modules-and-programs-freq-with-sig-mismatch \
       files-modules-and-programs-freq-with-missing-def \
       files-modules-and-programs-freq-with-type-mismatch \
       files-modules-and-programs-freq-cyclic1 \
       files-modules-and-programs-freq-cyclic2 \
       records \
->>>>>>> 97b0b321
+      objects \
+      imperative-programming
 
 
 # html/md files directory
