<!DOCTYPE html>

<html xmlns="http://www.w3.org/1999/xhtml">
<head>
  <meta name="generator" content=
  "HTML Tidy for HTML5 (experimental) for Mac OS X https://github.com/w3c/tidy-html5/tree/c63cc39" />

  <title></title>
</head>

<body>
  <section xmlns="http://www.w3.org/1999/xhtml" id=
  "prologue" data-type="chapter">
  <h1>Prologue</h1>

  <section id="why-ocaml" data-type="sect1">
  <h1>Why OCaml?</h1>

  <p>Programming languages matter. They affect the reliability,
  security, and efficiency of the code you write, as well as how
  easy it is to read, refactor, and extend. The languages you know
  can also change how you think, influencing the way you design
  software even when you're not using them.</p>

  <p>We wrote this book because we believe in the importance of
  programming languages, and that OCaml in particular is an
  important language to learn. The three of us have been using
  OCaml in our academic and professional lives for over 15 years,
  and in that time we've come to see it as a secret weapon for
  building complex software systems. This book aims to make this
  secret weapon available to a wider audience, by providing a clear
  guide to what you need to know to use OCaml effectively in the
  real world.</p>

  <p>What makes OCaml special is that it occupies a sweet spot in
  the space of programming language designs. It provides a
  combination of efficiency, expressiveness and practicality that
  is matched by no other language. That is in large part because
  OCaml is an elegant combination of a few key language features
  that have been developed over the last 40 years. These
  include:</p>

  <ul>
    <li>
      <p><em>Garbage collection</em> for automatic memory
      management, now a feature of almost every modern, high-level
      language.</p>
    </li>

    <li>
      <p><em>First-class functions</em> that can be passed around
      like ordinary values, as seen in JavaScript, Common Lisp, and
      C#.</p>
    </li>

    <li>
      <p><em>Static type-checking</em> to increase performance and
      reduce the number of runtime errors, as found in Java and
      C#.</p>
    </li>

    <li>
      <p><em>Parametric polymorphism</em>, which enables the
      construction of abstractions that work across different data
      types, similar to generics in Java and C# and templates in
      <span class="keep-together">C++.</span></p>
    </li>

    <li>
      <p>Good support for <em>immutable programming</em>, i.e.,
      programming without making destructive updates to data
      structures. This is present in traditional functional
      <span class="keep-together">languages</span> like Scheme, and
      is also found in distributed, big-data frameworks like
      Hadoop.</p>
    </li>

    <li>
      <p><em>Automatic type inference</em> to avoid having to
      laboriously define the type of every single variable in a
      program and instead have them inferred based on how a value
      is used. Available in a limited form in C# with implicitly
      typed local variables, and in C++11 with its
      <code>auto</code> keyword.</p>
    </li>

    <li>
      <p><em>Algebraic data types</em> and <em>pattern
      matching</em> to define and manipulate complex data
      structures. Available in Scala and F#.</p>
    </li>
  </ul>

  <p>Some of you will know and love all of these features, and for
  others they will be largely new, but most of you will have seen
  <em>some</em> of them in other languages that you've used. As
  we'll demonstrate over the course of this book, there is
  something transformative about having them all together and able
  to interact in a single language. Despite their importance, these
  ideas have made only limited inroads into mainstream languages,
  and when they do arrive there, like first-class functions in C#
  or parametric polymorphism in Java, it's typically in a limited
  and awkward form. The only languages that completely embody these
  ideas are <em>statically typed, functional programming
  languages</em> like OCaml, F#, Haskell, Scala, and Standard
  ML.</p>

  <p>Among this worthy set of languages, OCaml stands apart because
  it manages to provide a great deal of power while remaining
  highly pragmatic. The compiler has a straightforward compilation
  strategy that produces performant code without requiring heavy
  optimization and without the complexities of dynamic just-in-time
  (JIT) compilation. This, along with OCaml's strict evaluation
  model, makes runtime behavior easy to predict. The garbage
  collector is <em>incremental</em>, letting you avoid large
  garbage collection (GC)-related pauses, and <em>precise</em>,
  meaning it will collect all unreferenced data (unlike many
  reference-counting collectors), and the runtime is simple and
  highly portable.</p>

  <p>All of this makes OCaml a great choice for programmers who
  want to step up to a better programming language, and at the same
  time get practical work done.</p>

  <section id="a-brief-history" data-type="sect2">
  <h2>A Brief History</h2>

  <p>OCaml was written in 1996 by Xavier Leroy, Jérôme Vouillon,
  Damien Doligez, and Didier Rémy at INRIA in France. It was
  inspired by a long line of research into ML starting in the
  1960s, and continues to have deep links to the academic
  community.</p>

  <p>ML was originally the <em>meta language</em> of the LCF (Logic
  for Computable Functions) proof assistant released by Robin
  Milner in 1972 (at Stanford, and later at Cambridge). ML was
  turned into a compiler in order to make it easier to use LCF on
  different machines, and it was gradually turned into a
  full-fledged system of its own by the 1980s.</p>

  <p>The first implementation of Caml appeared in 1987. It was
  created by Ascánder Suárez and later continued by Pierre Weis and
  Michel Mauny. In 1990, Xavier Leroy and Damien Doligez built a
  new implementation called Caml Light that was based on a bytecode
  interpreter with a fast, sequential garbage collector. Over the
  next few years useful libraries appeared, such as Michel Mauny's
  syntax manipulation tools, and this helped promote the use of
  Caml in education and research teams.</p>

  <p>Xavier Leroy continued extending Caml Light with new features,
  which resulted in the 1995 release of Caml Special Light. This
  improved the executable efficiency significantly by adding a fast
  native code compiler that made Caml's performance competitive
  with mainstream languages such as C++. A module system inspired
  by Standard ML also provided powerful facilities for abstraction
  and made larger-scale programs easier to construct.</p>

  <p>The modern OCaml emerged in 1996, when a powerful and elegant
  object system was implemented by Didier Rémy and Jérôme Vouillon.
  This object system was notable for supporting many common
  object-oriented idioms in a statically type-safe way, whereas the
  same idioms required runtime checks in languages such as C++ or
  Java. In 2000, Jacques Garrigue extended OCaml with several new
  features such as polymorphic methods, variants, and labeled and
  optional arguments.</p>

  <p>The last decade has seen OCaml attract a significant user
  base, and language improvements have been steadily added to
  support the growing commercial and academic <span class=
  "keep-together">codebases</span>. First-class modules,
  Generalized Algebraic Data Types (GADTs), and dynamic linking
  have improved the flexibility of the language. There is also fast
  native code support for x86_64, ARM, PowerPC, and Sparc, making
  OCaml a good choice for systems where resource usage,
  predictability, and performance all matter.</p>
  </section>

  <section id="the-core-standard-library" data-type="sect2">
  <h2>The Core Standard Library</h2>

  <p>A language on its own isn't enough. You also need a rich set
  of libraries to base your applications on. A common source of
  frustration for those learning OCaml is that the standard library
  that ships with the compiler is limited, covering only a small
  subset of the functionality you would expect from a
  general-purpose standard library. That's because the standard
  library isn't a general-purpose tool; it was developed for use in
  bootstrapping the compiler and is purposefully kept small and
  simple.</p>

  <p>Happily, in the world of open source software, nothing stops
  alternative libraries from being written to supplement the
  compiler-supplied standard library, and this is exactly what the
  Core distribution is.</p>

  <p>Jane Street, a company that has been using OCaml for more than
  a decade, developed Core for its own internal use, but designed
  it from the start with an eye toward being a general-purpose
  standard library. Like the OCaml language itself, Core is
  engineered with correctness, reliability, and performance in
  mind.</p>

  <p>Core is distributed with syntax extensions that provide useful
  new functionality to OCaml, and there are additional libraries
  such as the Async network communications library that extend the
  reach of Core into building complex distributed systems. All of
  these libraries are distributed under a liberal Apache 2 license
  to permit free use in hobby, academic, and commercial
  settings.</p>
  </section>

  <section id="the-ocaml-platform" data-type="sect2">
  <h2>The OCaml Platform</h2>

  <p>Core is a comprehensive and effective standard library, but
  there's much more OCaml software out there. A large community of
  programmers has been using OCaml since its first release in 1996,
  and has generated many useful libraries and tools. We'll
  introduce some of these libraries in the course of the examples
  presented in the book.</p>

  <p>The installation and management of these third-party libraries
  is made much easier via a package management tool known as
  <a href="http://opam.ocaml.org/">OPAM</a>. We'll explain more
  about OPAM as the book unfolds, but it forms the basis of the
  Platform, which is a set of tools and libraries that, along with
  the OCaml compiler, lets you build real-world applications
  quickly and effectively.</p>

  <p>We'll also use OPAM for installing the <span class=
  "command"><em>utop</em></span> command-line interface. This is a
  modern interactive tool that supports command history, macro
  expansion, module completion, and other niceties that make it
  much more pleasant to work with the language. We'll be using
  <span class="command"><em>utop</em></span> throughout the book to
  let you step through the examples interactively.</p>
  </section>
  </section>

  <section id="about-this-book" data-type="sect1">
  <h1>About This Book</h1>

  <p><em>Real World OCaml</em> is aimed at programmers who have
  some experience with conventional programming languages, but not
  specifically with statically typed functional programming.
  Depending on your background, many of the concepts we cover will
  be new, including traditional functional-programming techniques
  like higher-order functions and immutable data types, as well as
  aspects of OCaml's powerful type and module systems.</p>

  <p>If you already know OCaml, this book may surprise you. Core
  redefines most of the standard namespace to make better use of
  the OCaml module system and expose a number of powerful, reusable
  data structures by default. Older OCaml code will still
  interoperate with Core, but you may need to adapt it for maximal
  benefit. All the new code that we write uses Core, and we believe
  the Core model is worth learning; it's been successfully used on
  large, multimillion-line codebases and removes a big barrier to
  building sophisticated applications in OCaml.</p>

  <p>Code that uses only the traditional compiler standard library
  will always exist, but there are other online resources for
  learning how that works. <em>Real World OCaml</em> focuses on the
  techniques the authors have used in their personal experience to
  construct scalable, robust software systems.</p>

  <section id="what-to-expect" data-type="sect2">
  <h2>What to Expect</h2>

  <p><em>Real World OCaml</em> is split into three parts:</p>

  <ul>
    <li>
      <p>Part I covers the language itself, opening with a guided
      tour designed to provide a quick sketch of the language.
      Don't expect to understand everything in the tour; it's meant
      to give you a taste of many different aspects of the
      language, but the ideas covered there will be explained in
      more depth in the chapters that follow.</p>

      <p>After covering the core language, Part I then moves onto
      more advanced features like modules, functors, and objects,
      which may take some time to digest. Understanding these
      concepts is important, though. These ideas will put you in
      good stead even beyond OCaml when switching to other modern
      languages, many of which have drawn inspiration from ML.</p>
    </li>

    <li>
      <p>Part II builds on the basics by working through useful
      tools and techniques for addressing common practical
      applications, from command-line parsing to asynchronous
      network programming. Along the way, you'll see how some of
      the <span class="keep-together">concepts</span> from Part I
      are glued together into real libraries and tools that combine
      different features of the language to good effect.</p>
    </li>

    <li>
      <p>Part III discusses OCaml's runtime system and compiler
      toolchain. It is remarkably simple when compared to some
      other language implementations (such as Java's or .NET's
      CLR). Reading this part will enable you to build
      very-high-performance systems, or to interface with C
      libraries. This is also where we talk about profiling and
      debugging techniques using tools such as GNU <span class=
      "command"><em>gdb</em></span>.</p>
    </li>
  </ul>
  </section>

  <section id="installation-instructions" data-type="sect2">
  <h2>Installation Instructions</h2>

  <p><em>Real World OCaml</em> uses some tools that we've developed
  while writing this book. Some of these resulted in improvements
  to the OCaml compiler, which means that you will need to ensure
  that you have an up-to-date development environment (using the
  4.01 version of the compiler). The installation process is
  largely automated through the OPAM package manager. Instructions
  on how to it set up and what packages to install can be found at
  <a href="http://realworldocaml.org/install">this Real World OCaml
  page</a>.</p>

<<<<<<< HEAD
  <p>
    The full Core library assumes requires a UNIX based operating
    system, and so only works on Mac OS X, Linux, FreeBSD, and
    OpenBSD.  Core includes a portable subset
    called <code>Core_kernel</code> which is portable anywhere OCaml
    is, and in particular works on Windows and when compiling to
    Javascript.  Most of the examples in this book will work
    with <code>Core_kernel</code>.<a data-type="indexterm"
    data-primary="OCaml" data-secondary="operating system
    support">&nbsp;</a></p>
=======
  <p>As of publication time, the Windows operating system is
  unsupported by Core, and so only Mac OS X, Linux, FreeBSD, and
  OpenBSD can be expected to work reliably. Please check the online
  installation instructions for updates regarding Windows, or
  install a Linux virtual machine to work through the book as it
  stands.</p>
>>>>>>> 66cf8c51

  <p>This book is not intended as a reference manual. We aim to
  teach you about the language and about libraries tools and
  techniques that will help you be a more effective OCaml
  programmer. But it's no replacement for API documentation or the
  OCaml manual and man pages. You can find documentation for all of
  the libraries and tools referenced in the book <a href=
  "https://realworldocaml.org/doc">online</a>.</p>
  </section>

  <section id="code-examples" data-type="sect2">
  <h2>Code Examples</h2>

  <p>All of the code examples in this book are available freely
  online under a public-domain-like license. You are most welcome
  to copy and use any of the snippets as you see fit in your own
  code, without any attribution or other restrictions on their
  use.</p>

  <p>The code repository is available online at <a href=
  "https://github.com/realworldocaml/examples"><em class=
  "hyperlink">https://github.com/realworldocaml/examples</em></a>.
  Every code snippet in the book has a clickable header that tells
  you the filename in that repository to find the source code,
  shell script, or ancillary data file that the snippet was sourced
  from.</p>

  <p>If you feel your use of code examples falls outside fair use
  or the permission given above, feel free to contact us at
  <a class="email" href=
  "mailto:permissions@oreilly.com"><em>permissions@oreilly.com</em></a>.</p>
  </section>
  </section>

  <section id="safari-books-online" data-type="sect1">
  <h1>Safari® Books Online</h1>

  <div class="safarienabled">
    <p>Safari Books Online (<a href=
    "http://my.safaribooksonline.com/?portal=oreilly" class=
    "orm:hideurl:ital"><em class=
    "hyperlink">www.safaribooksonline.com</em></a>) is an on-demand
    digital library that delivers expert <a href=
    "http://www.safaribooksonline.com/content" class=
    "orm:hideurl">content</a> in both book and video form from the
    world’s leading authors in technology and business. Technology
    professionals, software developers, web designers, and business
    and creative professionals use Safari Books Online as their
    primary resource for research, problem solving, learning, and
    certification training.</p>
  </div>

  <p>Safari Books Online offers a range of <a href=
  "http://www.safaribooksonline.com/subscriptions" class=
  "orm:hideurl">product mixes</a> and pricing programs for <a href=
  "http://www.safaribooksonline.com/organizations-teams" class=
  "orm:hideurl">organizations</a>, <a href=
  "http://www.safaribooksonline.com/government" class=
  "orm:hideurl">government agencies</a>, and <a href=
  "http://www.safaribooksonline.com/individuals" class=
  "orm:hideurl">individuals</a>. Subscribers have access to
  thousands of books, training videos, and prepublication
  manuscripts in one fully searchable database from publishers like
  O’Reilly Media, Prentice Hall Professional, Addison-Wesley
  Professional, Microsoft Press, Sams, Que, Peachpit Press, Focal
  Press, Cisco Press, John Wiley &amp; Sons, Syngress, Morgan
  Kaufmann, IBM Redbooks, Packt, Adobe Press, FT Press, Apress,
  Manning, New Riders, McGraw-Hill, Jones &amp; Bartlett, Course
  Technology, and dozens <a href=
  "http://www.safaribooksonline.com/publishers" class=
  "orm:hideurl">more</a>. For more information about Safari Books
  Online, please visit us <a href=
  "http://www.safaribooksonline.com/" class=
  "orm:hideurl">online</a>.</p>
  </section>

  <section id="how-to-contact-us" data-type="sect1">
  <h1>How to Contact Us</h1>

  <p>Please address comments and questions concerning this book to
  the publisher:</p>

  <ul class="simplelist">
    <li>O’Reilly Media, Inc.</li>

    <li>1005 Gravenstein Highway North</li>

    <li>Sebastopol, CA 95472</li>

    <li>800-998-9938 (in the United States or Canada)</li>

    <li>707-829-0515 (international or local)</li>

    <li>707-829-0104 (fax)</li>
  </ul>

  <p>We have a web page for this book, where we list errata,
  examples, and any additional information. You can access this
  page at:</p>

  <ul class="simplelist">
    <li>
      <a href="http://oreil.ly/realworldOCaml"><em class=
      "hyperlink">http://oreil.ly/realworldOCaml</em></a>
    </li>
  </ul>

  <p>To comment or ask technical questions about this book, send
  email to:</p>

  <ul class="simplelist">
    <li>
      <a class="email" href=
      "mailto:bookquestions@oreilly.com"><em>bookquestions@oreilly.com</em></a>
    </li>
  </ul>

  <p>For more information about our books, courses, conferences,
  and news, see our website at <a href=
  "http://www.oreilly.com"><em class=
  "hyperlink">http://www.oreilly.com</em></a>.</p>

  <p>Find us on Facebook: <a href=
  "http://facebook.com/oreilly"><em class=
  "hyperlink">http://facebook.com/oreilly</em></a></p>

  <p>Follow us on Twitter: <a href=
  "http://twitter.com/oreillymedia"><em class=
  "hyperlink">http://twitter.com/oreillymedia</em></a></p>

  <p>Watch us on YouTube: <a href=
  "http://www.youtube.com/oreillymedia"><em class=
  "hyperlink">http://www.youtube.com/oreillymedia</em></a></p>
  </section>

  <section id="contributors" data-type="sect1">
  <h1>Contributors</h1>

  <p>We would especially like to thank the following individuals
  for improving <em>Real World OCaml</em>:</p>

  <ul>
    <li>
      <p>Leo White contributed greatly to the content and examples
      in <a href="#objects" data-type="xref">#objects</a> and
      <a href="#classes" data-type="xref">#classes</a>.</p>
    </li>

    <li>
      <p>Jeremy Yallop authored and documented the Ctypes library
      described in <a href="#foreign-function-interface" data-type=
      "xref">#foreign-function-interface</a>.</p>
    </li>

    <li>
      <p>Stephen Weeks is responsible for much of the modular
      architecture behind Core, and his extensive notes formed the
      basis of <a href="#memory-representation-of-values"
      data-type="xref">#memory-representation-of-values</a> and
      <a href="#understanding-the-garbage-collector" data-type=
      "xref">#understanding-the-garbage-collector</a>.</p>
    </li>

    <li>
      <p>Jérémie Dimino, the author of <em>utop</em>, the
      interactive command-line interface that is used throughout
      this book. We're particularly grateful for the changes that
      he pushed through to make <em>utop</em> work better in the
      context of the book.</p>
    </li>

    <li>
      <p>The many people who collectively submitted over 2400
      comments to online drafts of this book, through whose efforts
      countless errors were found and fixed.</p>
    </li>
  </ul>
  </section>
</section>
</body>
</html><|MERGE_RESOLUTION|>--- conflicted
+++ resolved
@@ -322,7 +322,6 @@
   <a href="http://realworldocaml.org/install">this Real World OCaml
   page</a>.</p>
 
-<<<<<<< HEAD
   <p>
     The full Core library assumes requires a UNIX based operating
     system, and so only works on Mac OS X, Linux, FreeBSD, and
@@ -330,17 +329,7 @@
     called <code>Core_kernel</code> which is portable anywhere OCaml
     is, and in particular works on Windows and when compiling to
     Javascript.  Most of the examples in this book will work
-    with <code>Core_kernel</code>.<a data-type="indexterm"
-    data-primary="OCaml" data-secondary="operating system
-    support">&nbsp;</a></p>
-=======
-  <p>As of publication time, the Windows operating system is
-  unsupported by Core, and so only Mac OS X, Linux, FreeBSD, and
-  OpenBSD can be expected to work reliably. Please check the online
-  installation instructions for updates regarding Windows, or
-  install a Linux virtual machine to work through the book as it
-  stands.</p>
->>>>>>> 66cf8c51
+    with <code>Core_kernel</code>.
 
   <p>This book is not intended as a reference manual. We aim to
   teach you about the language and about libraries tools and
