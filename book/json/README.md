--- conflicted
+++ resolved
@@ -705,11 +705,8 @@
 `github_t.ml` and `github_t.mli` will contain an OCaml module with types
 defined that correspond to the ATD file:
 
-<<<<<<< HEAD
-```sh
-=======
-```sh dir=examples,skip
->>>>>>> 12244612
+
+```sh dir=examples
 $ atdgen -t github.atd
 $ atdgen -j github.atd
 $ ocamlfind ocamlc -package atd -i github_t.mli
@@ -822,11 +819,7 @@
 Let's build the OCaml type declaration first by calling `atdgen -t` on the
 specification file:
 
-<<<<<<< HEAD
-```sh dir=github_org_info
-=======
-```sh dir=examples/github_org_info,skip
->>>>>>> 12244612
+```sh dir=examples/github_org_info
 $ dune build github_org_t.mli
 $ cat _build/default/github_org_t.mli
 (* Auto-generated from "github_org.atd" *)
@@ -848,11 +841,8 @@
 generate this serialization code for us in a new file called
 `github_org_j.ml`:
 
-<<<<<<< HEAD
-```sh dir=github_org_info
-=======
-```sh dir=examples/github_org_info,skip
->>>>>>> 12244612
+
+```sh dir=examples/github_org_info
 $ dune build github_org_j.mli
 $ cat _build/default/github_org_j.mli
 (* Auto-generated from "github_org.atd" *)
