(mdx
 (files README.md)
 (libraries
  core
  core_bench
<<<<<<< HEAD
  mdx
  core_unix
=======
>>>>>>> e18884f6
  ppx_jane)
 (preludes prelude.ml))<|MERGE_RESOLUTION|>--- conflicted
+++ resolved
@@ -3,10 +3,7 @@
  (libraries
   core
   core_bench
-<<<<<<< HEAD
   mdx
   core_unix
-=======
->>>>>>> e18884f6
   ppx_jane)
  (preludes prelude.ml))