<<<<<<< HEAD
now.pdf: 03-modules.md
	markdown2pdf --toc $^ -o z.pdf
	cp z.pdf now.pdf
	rm z.pdf

notes.pdf: 00-outline.md \
	   01-prologue.md \
	   02-guided-tour.md \
	   03-modules.md \
	   04-lists-options-and-patterns.md \
	   04a-example-ascii-table.md
=======
MDS=	00-outline.md \
	01-prologue.md \
	02-guided-tour.md \
	03-modules.md \
	04-lists-options-and-patterns.md \
	04a-example-ascii-table.md

# XSL as installed on MacOS X homebrew's "docbook" keg
FO_XSL?=/usr/local/Cellar/docbook/5.0/docbook/xsl/1.76.1/fo/docbook.xsl

notes.pdf: $(MDS)
>>>>>>> 93182f76
	markdown2pdf --toc $^  -o notes-pre.pdf
	cp notes-pre.pdf notes.pdf
	rm notes-pre.pdf

<<<<<<< HEAD
=======
notes.xml: $(MDS)
	pandoc -s --from=markdown --to=docbook $^ > $@

%.fo: %.xml
	xsltproc --output $@ --stringparam fop1.extensions 1 $(FO_XSL) $<

%.docbook.pdf: %.fo
	fop -fo $< -pdf $@

>>>>>>> 93182f76
all.tmp: 00-outline.adoc \
	  01-prologue.adoc \
	  02-guided-tour.adoc \
	  03-modules.adoc \
	  04-lists-options-and-patterns.adoc \
          04a-example-ascii-table.adoc
	cat $^ > all.tmp

all-sh.html: all.tmp
	asciidoc -b xhtml11 $^

all.html: all.tmp
	a2x -f xhtml $^<|MERGE_RESOLUTION|>--- conflicted
+++ resolved
@@ -1,16 +1,3 @@
-<<<<<<< HEAD
-now.pdf: 03-modules.md
-	markdown2pdf --toc $^ -o z.pdf
-	cp z.pdf now.pdf
-	rm z.pdf
-
-notes.pdf: 00-outline.md \
-	   01-prologue.md \
-	   02-guided-tour.md \
-	   03-modules.md \
-	   04-lists-options-and-patterns.md \
-	   04a-example-ascii-table.md
-=======
 MDS=	00-outline.md \
 	01-prologue.md \
 	02-guided-tour.md \
@@ -22,13 +9,10 @@
 FO_XSL?=/usr/local/Cellar/docbook/5.0/docbook/xsl/1.76.1/fo/docbook.xsl
 
 notes.pdf: $(MDS)
->>>>>>> 93182f76
 	markdown2pdf --toc $^  -o notes-pre.pdf
 	cp notes-pre.pdf notes.pdf
 	rm notes-pre.pdf
 
-<<<<<<< HEAD
-=======
 notes.xml: $(MDS)
 	pandoc -s --from=markdown --to=docbook $^ > $@
 
@@ -38,7 +22,6 @@
 %.docbook.pdf: %.fo
 	fop -fo $< -pdf $@
 
->>>>>>> 93182f76
 all.tmp: 00-outline.adoc \
 	  01-prologue.adoc \
 	  02-guided-tour.adoc \
@@ -51,4 +34,11 @@
 	asciidoc -b xhtml11 $^
 
 all.html: all.tmp
-	a2x -f xhtml $^+	a2x -f xhtml $^
+
+# This is a temporary hack, until we have a think we're finally agreed
+# on as to how this will all works
+temp.pdf: 03-modules.md
+	markdown2pdf --toc $^ -o z.pdf
+	cp z.pdf temp.pdf
+	rm z.pdf
